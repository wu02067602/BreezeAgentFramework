
from typing import List, Dict, Any, Optional

from ..prompts.prompt_manager import PromptManager
from .orchestrator_core.planning_manager import PlanningManager
from .orchestrator_core.tool_executor import ToolExecutor
from .orchestrator_core.query_rewriter import QueryRewriter
from .orchestrator_core.conversation_manager import ConversationManager
from .orchestrator_core.synthesis_generator import SynthesisGenerator

class Orchestrator:
    """
    總指揮代理。
    
    這個類別負責初始化所有核心組件，並將外部請求委託給適當的管理器處理。
    """
    
    def __init__(self, 
                 prompt_manager: PromptManager, 
                 planning_manager: PlanningManager, 
                 tool_executor: ToolExecutor, 
                 conversation_manager: ConversationManager, 
                 synthesis_generator: SynthesisGenerator,
                 query_rewriter: QueryRewriter
                 ):
        """
        初始化總指揮代理。
        
        Args:
            prompt_manager: 提示管理器。
            planning_manager: 規劃管理器。
            tool_executor: 工具執行器。
            conversation_manager: 對話管理器。
            synthesis_generator: 綜合生成器。
            query_rewriter: 問句重寫器。
        """
        # 初始化各個核心組件
        self.prompt_manager = prompt_manager # 提示管理器
        self.planning_manager = planning_manager # 規劃管理器
        self.tool_executor = tool_executor # 工具執行器
        self.conversation_manager = conversation_manager # 對話管理器
        self.synthesis_generator = synthesis_generator # 綜合生成器
        self.query_rewriter = query_rewriter # 問句重寫器

    def aquery(self, complex_question: str) -> str:
        """
        處理複雜查詢，執行完整的推理循環。

        Args:
            complex_question: 複雜查詢。

        Returns:
            回答。

        Examples:
            >>> orchestrator = Orchestrator(prompt_manager, planning_manager, tool_executor, conversation_manager, synthesis_generator)
            >>> orchestrator.aquery("今天天氣如何？")
            "今天天氣晴朗，氣溫攝氏25度。"

        Exceptions:
            ValueError: 複雜查詢為空。
            RuntimeError: 推理過程出現錯誤。
        """
        if not isinstance(complex_question, str):
            raise ValueError("complex_question must be a string")
        
        # 重寫問句
<<<<<<< HEAD
        rewritten_question = self.query_rewriter.rewrite_query([], complex_question)
        # 計畫執行時需要的工具
        execution_plan = self.planning_manager.plan_question(rewritten_question)
=======
        rewritten_question = self.query_rewriter.rewrite_query(history=[], query=complex_question)
        # 計畫執行時需要的工具
        tools = self.planning_manager.plan_question(question=rewritten_question, history=[])
>>>>>>> 1a2eb625
        # 執行工具
        results = self.tool_executor.execute_plan(execution_plan)
        used_tools = [item.tool_name for item in execution_plan.plan_items]
        # 綜合結果
        synthesis = self.synthesis_generator.synthesize_result(complex_question, results, used_tools)
        # 回傳結果
        return synthesis
    
    def aquery_with_history(self, 
                            complex_question: str, 
                            history: Optional[List[Dict[str, str]]] = None
                            ) -> str:
        """
        支援多輪對話歷史的查詢入口。

        Args:
            complex_question: 複雜查詢。
            history: 對話歷史。

        Returns:
            回答。

        Examples:
            >>> orchestrator = Orchestrator(prompt_manager, planning_manager, tool_executor, conversation_manager, synthesis_generator)
            >>> orchestrator.aquery_with_history("今天適合出門嗎？", [{"role": "user", "content": "今天天氣如何？"}, {"role": "assistant", "content": "今天天氣晴朗，氣溫攝氏25度。"}])
            "今天適合出門，氣溫攝氏25度。"

        Exceptions:
            ValueError: 複雜查詢為空。
            RuntimeError: 推理過程出現錯誤。
        """
        if not isinstance(complex_question, str):
            raise ValueError("complex_question must be a string")
        
        # 重寫問句
        rewritten_question = self.query_rewriter.rewrite_query(history or [], complex_question)
        # 計畫執行時需要的工具
        execution_plan = self.planning_manager.plan_question(rewritten_question, history)
        # 執行工具
        results = self.tool_executor.execute_plan(execution_plan)
        used_tools = [item.tool_name for item in execution_plan.plan_items]
        # 綜合結果
        synthesis = self.synthesis_generator.synthesize_with_history(complex_question, results, used_tools)
        return synthesis
    
    def get_reasoning_history(self):
        """
        獲取完整的推理歷史記錄。

        Returns:
            推理歷史記錄。

        Examples:
            >>> orchestrator = Orchestrator(prompt_manager, planning_manager, tool_executor, conversation_manager, synthesis_generator)
            >>> orchestrator.get_reasoning_history()
            [ReasoningStep(step_type="planning", result="釐清後問題：今天天氣如何？"), ReasoningStep(step_type="tool_execution", result="今天天氣晴朗，氣溫攝氏25度。")]
        """
        return self.conversation_manager.get_reasoning_history()
    
    def clear_reasoning_history(self) -> None:
        """
        清空推理歷史記錄。

        Examples:
            >>> orchestrator = Orchestrator(prompt_manager, planning_manager, tool_executor, conversation_manager, synthesis_generator)
            >>> orchestrator.clear_reasoning_history()
            None
        """
        self.conversation_manager.clear_reasoning_history()<|MERGE_RESOLUTION|>--- conflicted
+++ resolved
@@ -65,15 +65,9 @@
             raise ValueError("complex_question must be a string")
         
         # 重寫問句
-<<<<<<< HEAD
-        rewritten_question = self.query_rewriter.rewrite_query([], complex_question)
-        # 計畫執行時需要的工具
-        execution_plan = self.planning_manager.plan_question(rewritten_question)
-=======
         rewritten_question = self.query_rewriter.rewrite_query(history=[], query=complex_question)
         # 計畫執行時需要的工具
         tools = self.planning_manager.plan_question(question=rewritten_question, history=[])
->>>>>>> 1a2eb625
         # 執行工具
         results = self.tool_executor.execute_plan(execution_plan)
         used_tools = [item.tool_name for item in execution_plan.plan_items]
